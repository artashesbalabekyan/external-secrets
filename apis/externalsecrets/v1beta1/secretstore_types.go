/*
Licensed under the Apache License, Version 2.0 (the "License");
you may not use this file except in compliance with the License.
You may obtain a copy of the License at

    http://www.apache.org/licenses/LICENSE-2.0

Unless required by applicable law or agreed to in writing, software
distributed under the License is distributed on an "AS IS" BASIS,
WITHOUT WARRANTIES OR CONDITIONS OF ANY KIND, either express or implied.
See the License for the specific language governing permissions and
limitations under the License.
*/

package v1beta1

import (
	corev1 "k8s.io/api/core/v1"
	metav1 "k8s.io/apimachinery/pkg/apis/meta/v1"
)

// SecretStoreSpec defines the desired state of SecretStore.
type SecretStoreSpec struct {
	// Used to select the correct ESO controller (think: ingress.ingressClassName)
	// The ESO controller is instantiated with a specific controller name and filters ES based on this property
	// +optional
	Controller string `json:"controller"`

	// Used to configure the provider. Only one provider may be set
	Provider *SecretStoreProvider `json:"provider"`

	// Used to configure http retries if failed
	// +optional
	RetrySettings *SecretStoreRetrySettings `json:"retrySettings,omitempty"`

	// Used to configure store refresh interval in seconds. Empty or 0 will default to the controller config.
	// +optional
	RefreshInterval int `json:"refreshInterval"`

	// Used to constraint a ClusterSecretStore to specific namespaces. Relevant only to ClusterSecretStore
	// +optional
	Conditions []ClusterSecretStoreCondition `json:"conditions,omitempty"`
}

// ClusterSecretStoreCondition describes a condition by which to choose namespaces to process ExternalSecrets in
// for a ClusterSecretStore instance.
type ClusterSecretStoreCondition struct {
	// Choose namespace using a labelSelector
	// +optional
	NamespaceSelector *metav1.LabelSelector `json:"namespaceSelector,omitempty"`

	// Choose namespaces by name
	Namespaces []string `json:"namespaces,omitempty"`
}

// SecretStoreProvider contains the provider-specific configuration.
// +kubebuilder:validation:MinProperties=1
// +kubebuilder:validation:MaxProperties=1
type SecretStoreProvider struct {
	// AWS configures this store to sync secrets using AWS Secret Manager provider
	// +optional
	AWS *AWSProvider `json:"aws,omitempty"`

	// AzureKV configures this store to sync secrets using Azure Key Vault provider
	// +optional
	AzureKV *AzureKVProvider `json:"azurekv,omitempty"`

	// Akeyless configures this store to sync secrets using Akeyless Vault provider
	// +optional
	Akeyless *AkeylessProvider `json:"akeyless,omitempty"`

	// Vault configures this store to sync secrets using Hashi provider
	// +optional
	Vault *VaultProvider `json:"vault,omitempty"`

	// GCPSM configures this store to sync secrets using Google Cloud Platform Secret Manager provider
	// +optional
	GCPSM *GCPSMProvider `json:"gcpsm,omitempty"`

	// Oracle configures this store to sync secrets using Oracle Vault provider
	// +optional
	Oracle *OracleProvider `json:"oracle,omitempty"`

	// IBM configures this store to sync secrets using IBM Cloud provider
	// +optional
	IBM *IBMProvider `json:"ibm,omitempty"`

	// YandexCertificateManager configures this store to sync secrets using Yandex Certificate Manager provider
	// +optional
	YandexCertificateManager *YandexCertificateManagerProvider `json:"yandexcertificatemanager,omitempty"`

	// YandexLockbox configures this store to sync secrets using Yandex Lockbox provider
	// +optional
	YandexLockbox *YandexLockboxProvider `json:"yandexlockbox,omitempty"`

	// GitLab configures this store to sync secrets using GitLab Variables provider
	// +optional
	Gitlab *GitlabProvider `json:"gitlab,omitempty"`

	// Alibaba configures this store to sync secrets using Alibaba Cloud provider
	// +optional
	Alibaba *AlibabaProvider `json:"alibaba,omitempty"`

	// OnePassword configures this store to sync secrets using the 1Password Cloud provider
	// +optional
	OnePassword *OnePasswordProvider `json:"onepassword,omitempty"`

	// Webhook configures this store to sync secrets using a generic templated webhook
	// +optional
	Webhook *WebhookProvider `json:"webhook,omitempty"`

	// Kubernetes configures this store to sync secrets using a Kubernetes cluster provider
	// +optional
	Kubernetes *KubernetesProvider `json:"kubernetes,omitempty"`

	// Fake configures a store with static key/value pairs
	// +optional
	Fake *FakeProvider `json:"fake,omitempty"`

	// Senhasegura configures this store to sync secrets using senhasegura provider
	// +optional
	Senhasegura *SenhaseguraProvider `json:"senhasegura,omitempty"`

	// Scaleway
	// +optional
	Scaleway *ScalewayProvider `json:"scaleway,omitempty"`

	// Doppler configures this store to sync secrets using the Doppler provider
	// +optional
	Doppler *DopplerProvider `json:"doppler,omitempty"`

	// KeeperSecurity configures this store to sync secrets using the KeeperSecurity provider
	// +optional
	KeeperSecurity *KeeperSecurityProvider `json:"keepersecurity,omitempty"`

	// Conjur configures this store to sync secrets using conjur provider
	// +optional
	Conjur *ConjurProvider `json:"conjur,omitempty"`

<<<<<<< HEAD
	// Barbican configures this store to sync secrets using OpenStack Barbican provider
	// +optional
	Barbican *BarbicanProvider `json:"barbican,omitempty"`
=======
	// Delinea DevOps Secrets Vault
	// https://docs.delinea.com/online-help/products/devops-secrets-vault/current
	// +optional
	Delinea *DelineaProvider `json:"delinea,omitempty"`
>>>>>>> 48d754db
}

type CAProviderType string

const (
	CAProviderTypeSecret    CAProviderType = "Secret"
	CAProviderTypeConfigMap CAProviderType = "ConfigMap"
)

// Used to provide custom certificate authority (CA) certificates
// for a secret store. The CAProvider points to a Secret or ConfigMap resource
// that contains a PEM-encoded certificate.
type CAProvider struct {
	// The type of provider to use such as "Secret", or "ConfigMap".
	// +kubebuilder:validation:Enum="Secret";"ConfigMap"
	Type CAProviderType `json:"type"`

	// The name of the object located at the provider type.
	Name string `json:"name"`

	// The key where the CA certificate can be found in the Secret or ConfigMap.
	// +kubebuilder:validation:Optional
	Key string `json:"key,omitempty"`

	// The namespace the Provider type is in.
	// Can only be defined when used in a ClusterSecretStore.
	// +optional
	Namespace *string `json:"namespace,omitempty"`
}

type SecretStoreRetrySettings struct {
	MaxRetries    *int32  `json:"maxRetries,omitempty"`
	RetryInterval *string `json:"retryInterval,omitempty"`
}

type SecretStoreConditionType string

const (
	SecretStoreReady SecretStoreConditionType = "Ready"

	ReasonInvalidStore          = "InvalidStoreConfiguration"
	ReasonInvalidProviderConfig = "InvalidProviderConfig"
	ReasonValidationFailed      = "ValidationFailed"
	ReasonStoreValid            = "Valid"
)

type SecretStoreStatusCondition struct {
	Type   SecretStoreConditionType `json:"type"`
	Status corev1.ConditionStatus   `json:"status"`

	// +optional
	Reason string `json:"reason,omitempty"`

	// +optional
	Message string `json:"message,omitempty"`

	// +optional
	LastTransitionTime metav1.Time `json:"lastTransitionTime,omitempty"`
}

// SecretStoreCapabilities defines the possible operations a SecretStore can do.
type SecretStoreCapabilities string

const (
	SecretStoreReadOnly  SecretStoreCapabilities = "ReadOnly"
	SecretStoreWriteOnly SecretStoreCapabilities = "WriteOnly"
	SecretStoreReadWrite SecretStoreCapabilities = "ReadWrite"
)

// SecretStoreStatus defines the observed state of the SecretStore.
type SecretStoreStatus struct {
	// +optional
	Conditions []SecretStoreStatusCondition `json:"conditions"`
	// +optional
	Capabilities SecretStoreCapabilities `json:"capabilities"`
}

// +kubebuilder:object:root=true
// +kubebuilder:storageversion

// SecretStore represents a secure external location for storing secrets, which can be referenced as part of `storeRef` fields.
// +kubebuilder:printcolumn:name="AGE",type="date",JSONPath=".metadata.creationTimestamp"
// +kubebuilder:printcolumn:name="Status",type=string,JSONPath=`.status.conditions[?(@.type=="Ready")].reason`
// +kubebuilder:printcolumn:name="Capabilities",type=string,JSONPath=`.status.capabilities`
// +kubebuilder:printcolumn:name="Ready",type=string,JSONPath=`.status.conditions[?(@.type=="Ready")].status`
// +kubebuilder:subresource:status
// +kubebuilder:resource:scope=Namespaced,categories={externalsecrets},shortName=ss
type SecretStore struct {
	metav1.TypeMeta   `json:",inline"`
	metav1.ObjectMeta `json:"metadata,omitempty"`

	Spec   SecretStoreSpec   `json:"spec,omitempty"`
	Status SecretStoreStatus `json:"status,omitempty"`
}

// +kubebuilder:object:root=true

// SecretStoreList contains a list of SecretStore resources.
type SecretStoreList struct {
	metav1.TypeMeta `json:",inline"`
	metav1.ListMeta `json:"metadata,omitempty"`
	Items           []SecretStore `json:"items"`
}

// +kubebuilder:object:root=true
// +kubebuilder:storageversion

// ClusterSecretStore represents a secure external location for storing secrets, which can be referenced as part of `storeRef` fields.
// +kubebuilder:printcolumn:name="AGE",type="date",JSONPath=".metadata.creationTimestamp"
// +kubebuilder:printcolumn:name="Status",type=string,JSONPath=`.status.conditions[?(@.type=="Ready")].reason`
// +kubebuilder:printcolumn:name="Capabilities",type=string,JSONPath=`.status.capabilities`
// +kubebuilder:printcolumn:name="Ready",type=string,JSONPath=`.status.conditions[?(@.type=="Ready")].status`
// +kubebuilder:subresource:status
// +kubebuilder:resource:scope=Cluster,categories={externalsecrets},shortName=css
type ClusterSecretStore struct {
	metav1.TypeMeta   `json:",inline"`
	metav1.ObjectMeta `json:"metadata,omitempty"`

	Spec   SecretStoreSpec   `json:"spec,omitempty"`
	Status SecretStoreStatus `json:"status,omitempty"`
}

// +kubebuilder:object:root=true

// ClusterSecretStoreList contains a list of ClusterSecretStore resources.
type ClusterSecretStoreList struct {
	metav1.TypeMeta `json:",inline"`
	metav1.ListMeta `json:"metadata,omitempty"`
	Items           []ClusterSecretStore `json:"items"`
}<|MERGE_RESOLUTION|>--- conflicted
+++ resolved
@@ -137,16 +137,13 @@
 	// +optional
 	Conjur *ConjurProvider `json:"conjur,omitempty"`
 
-<<<<<<< HEAD
 	// Barbican configures this store to sync secrets using OpenStack Barbican provider
 	// +optional
 	Barbican *BarbicanProvider `json:"barbican,omitempty"`
-=======
 	// Delinea DevOps Secrets Vault
 	// https://docs.delinea.com/online-help/products/devops-secrets-vault/current
 	// +optional
 	Delinea *DelineaProvider `json:"delinea,omitempty"`
->>>>>>> 48d754db
 }
 
 type CAProviderType string
