/*
Licensed under the Apache License, Version 2.0 (the "License");
you may not use this file except in compliance with the License.
You may obtain a copy of the License at

    http://www.apache.org/licenses/LICENSE-2.0

Unless required by applicable law or agreed to in writing, software
distributed under the License is distributed on an "AS IS" BASIS,
WITHOUT WARRANTIES OR CONDITIONS OF ANY KIND, either express or implied.
See the License for the specific language governing permissions and
limitations under the License.
*/

package externalsecret

import (
	"context"
	"encoding/json"
	"fmt"
	"strings"
	"time"

	"github.com/go-logr/logr"
	v1 "k8s.io/api/core/v1"
	"k8s.io/apimachinery/pkg/api/equality"
	apierrors "k8s.io/apimachinery/pkg/api/errors"
	metav1 "k8s.io/apimachinery/pkg/apis/meta/v1"
	"k8s.io/apimachinery/pkg/runtime"
	"k8s.io/apimachinery/pkg/types"
	"k8s.io/client-go/rest"
	"k8s.io/client-go/tools/record"
	ctrl "sigs.k8s.io/controller-runtime"
	"sigs.k8s.io/controller-runtime/pkg/builder"
	"sigs.k8s.io/controller-runtime/pkg/client"
	"sigs.k8s.io/controller-runtime/pkg/controller"
	"sigs.k8s.io/controller-runtime/pkg/controller/controllerutil"

	esv1beta1 "github.com/external-secrets/external-secrets/apis/externalsecrets/v1beta1"
	// Metrics.
	"github.com/external-secrets/external-secrets/pkg/controllers/externalsecret/esmetrics"
	// Loading registered generators.
	_ "github.com/external-secrets/external-secrets/pkg/generator/register"
	// Loading registered providers.
	_ "github.com/external-secrets/external-secrets/pkg/provider/register"
	"github.com/external-secrets/external-secrets/pkg/utils"
)

const (
	fieldOwnerTemplate      = "externalsecrets.external-secrets.io/%v"
	errGetES                = "could not get ExternalSecret"
	errConvert              = "could not apply conversion strategy to keys: %v"
	errDecode               = "could not apply decoding strategy to %v[%d]: %v"
	errGenerate             = "could not generate [%d]: %w"
	errRewrite              = "could not rewrite spec.dataFrom[%d]: %v"
	errInvalidKeys          = "secret keys from spec.dataFrom.%v[%d] can only have alphanumeric,'-', '_' or '.' characters. Convert them using rewrite (https://external-secrets.io/latest/guides-datafrom-rewrite)"
	errUpdateSecret         = "could not update Secret"
	errPatchStatus          = "unable to patch status"
	errStoreRef             = "could not get store reference"
	errStoreUsability       = "could not use store reference"
	errStoreProvider        = "could not get store provider"
	errStoreClient          = "could not get provider client"
	errGetExistingSecret    = "could not get existing secret: %w"
	errCloseStoreClient     = "could not close provider client"
	errSetCtrlReference     = "could not set ExternalSecret controller reference: %w"
	errFetchTplFrom         = "error fetching templateFrom data: %w"
	errGetSecretData        = "could not get secret data from provider"
	errDeleteSecret         = "could not delete secret"
	errApplyTemplate        = "could not apply template: %w"
	errExecTpl              = "could not execute template: %w"
	errInvalidCreatePolicy  = "invalid creationPolicy=%s. Can not delete secret i do not own"
	errPolicyMergeNotFound  = "the desired secret %s was not found. With creationPolicy=Merge the secret won't be created"
	errPolicyMergeGetSecret = "unable to get secret %s: %w"
	errPolicyMergeMutate    = "unable to mutate secret %s: %w"
	errPolicyMergePatch     = "unable to patch secret %s: %w"
	errTplCMMissingKey      = "error in configmap %s: missing key %s"
	errTplSecMissingKey     = "error in secret %s: missing key %s"
)

// Reconciler reconciles a ExternalSecret object.
type Reconciler struct {
	client.Client
	Log                       logr.Logger
	Scheme                    *runtime.Scheme
	RestConfig                *rest.Config
	ControllerClass           string
	RequeueInterval           time.Duration
	ClusterSecretStoreEnabled bool
	EnableFloodGate           bool
	recorder                  record.EventRecorder
}

// Reconcile implements the main reconciliation loop
// for watched objects (ExternalSecret, ClusterSecretStore and SecretStore),
// and updates/creates a Kubernetes secret based on them.
func (r *Reconciler) Reconcile(ctx context.Context, req ctrl.Request) (ctrl.Result, error) {
	log := r.Log.WithValues("ExternalSecret", req.NamespacedName)

	resourceLabels := esmetrics.RefineNonConditionMetricLabels(map[string]string{"name": req.Name, "namespace": req.Namespace})
	start := time.Now()

	externalSecretReconcileDuration := esmetrics.GetGaugeVec(esmetrics.ExternalSecretReconcileDurationKey)
	syncCallsTotal := esmetrics.GetCounterVec(esmetrics.SyncCallsKey)
	syncCallsError := esmetrics.GetCounterVec(esmetrics.SyncCallsErrorKey)

	var externalSecret esv1beta1.ExternalSecret
	err := r.Get(ctx, req.NamespacedName, &externalSecret)

	if err != nil {
		if apierrors.IsNotFound(err) {
			conditionSynced := NewExternalSecretCondition(esv1beta1.ExternalSecretDeleted, v1.ConditionFalse, esv1beta1.ConditionReasonSecretDeleted, "Secret was deleted")
			SetExternalSecretCondition(&esv1beta1.ExternalSecret{
				ObjectMeta: metav1.ObjectMeta{
					Name:      req.Name,
					Namespace: req.Namespace,
				},
			}, *conditionSynced)

			externalSecretReconcileDuration.With(resourceLabels).Set(float64(time.Since(start)))
			syncCallsTotal.With(resourceLabels).Inc()

			return ctrl.Result{}, nil
		}

		log.Error(err, errGetES)
		syncCallsError.With(resourceLabels).Inc()

		externalSecretReconcileDuration.With(resourceLabels).Set(float64(time.Since(start)))
		syncCallsTotal.With(resourceLabels).Inc()

		return ctrl.Result{}, nil
	}

	// if extended metrics is enabled, refine the time series vector
	resourceLabels = esmetrics.RefineLabels(resourceLabels, externalSecret.Labels)

	defer externalSecretReconcileDuration.With(resourceLabels).Set(float64(time.Since(start)))
	defer syncCallsTotal.With(resourceLabels).Inc()

	if shouldSkipClusterSecretStore(r, externalSecret) {
		log.Info("skipping cluster secret store as it is disabled")
		return ctrl.Result{}, nil
	}

	// skip when pointing to an unmanaged store
	skip, err := shouldSkipUnmanagedStore(ctx, req.Namespace, r, externalSecret)
	if skip {
		log.Info("skipping unmanaged store as it points to a unmanaged controllerClass")
		return ctrl.Result{}, nil
	}

	refreshInt := r.RequeueInterval
	if externalSecret.Spec.RefreshInterval != nil {
		refreshInt = externalSecret.Spec.RefreshInterval.Duration
	}

	// Target Secret Name should default to the ExternalSecret name if not explicitly specified
	secretName := externalSecret.Spec.Target.Name
	if secretName == "" {
		secretName = externalSecret.ObjectMeta.Name
	}

	// fetch external secret, we need to ensure that it exists, and it's hashmap corresponds
	var existingSecret v1.Secret
	err = r.Get(ctx, types.NamespacedName{
		Name:      secretName,
		Namespace: externalSecret.Namespace,
	}, &existingSecret)
	if err != nil && !apierrors.IsNotFound(err) {
		log.Error(err, errGetExistingSecret)
	}

	// refresh should be skipped if
	// 1. resource generation hasn't changed
	// 2. refresh interval is 0
	// 3. if we're still within refresh-interval
	if !shouldRefresh(externalSecret) && isSecretValid(existingSecret) {
		log.V(1).Info("skipping refresh", "rv", getResourceVersion(externalSecret))
		return ctrl.Result{RequeueAfter: refreshInt}, nil
	}
	if !shouldReconcile(externalSecret) {
		log.V(1).Info("stopping reconciling", "rv", getResourceVersion(externalSecret))
		return ctrl.Result{
			RequeueAfter: 0,
			Requeue:      false,
		}, nil
	}

	// patch status when done processing
	p := client.MergeFrom(externalSecret.DeepCopy())
	defer func() {
		err = r.Status().Patch(ctx, &externalSecret, p)
		if err != nil {
			log.Error(err, errPatchStatus)
		}
	}()

	secret := &v1.Secret{
		ObjectMeta: metav1.ObjectMeta{
			Name:      secretName,
			Namespace: externalSecret.Namespace,
		},
		Immutable: &externalSecret.Spec.Target.Immutable,
		Data:      make(map[string][]byte),
	}

	dataMap, err := r.getProviderSecretData(ctx, &externalSecret)
	if err != nil {
		log.Error(err, errGetSecretData)
		r.recorder.Event(&externalSecret, v1.EventTypeWarning, esv1beta1.ReasonUpdateFailed, err.Error())
		conditionSynced := NewExternalSecretCondition(esv1beta1.ExternalSecretReady, v1.ConditionFalse, esv1beta1.ConditionReasonSecretSyncedError, errGetSecretData)
		SetExternalSecretCondition(&externalSecret, *conditionSynced)
		syncCallsError.With(resourceLabels).Inc()
		return ctrl.Result{}, err
	}

	// if no data was found we can delete the secret if needed.
	if len(dataMap) == 0 {
		switch externalSecret.Spec.Target.DeletionPolicy {
		// delete secret and return early.
		case esv1beta1.DeletionPolicyDelete:
			// safeguard that we only can delete secrets we own
			// this is also implemented in the es validation webhook
			if externalSecret.Spec.Target.CreationPolicy != esv1beta1.CreatePolicyOwner {
				err := fmt.Errorf(errInvalidCreatePolicy, externalSecret.Spec.Target.CreationPolicy)
				log.Error(err, errDeleteSecret)
				r.recorder.Event(&externalSecret, v1.EventTypeWarning, esv1beta1.ReasonUpdateFailed, err.Error())
				conditionSynced := NewExternalSecretCondition(esv1beta1.ExternalSecretReady, v1.ConditionFalse, esv1beta1.ConditionReasonSecretSyncedError, errDeleteSecret)
				SetExternalSecretCondition(&externalSecret, *conditionSynced)
				syncCallsError.With(resourceLabels).Inc()
				return ctrl.Result{}, err
			}
			err = r.Delete(ctx, secret)
			if err != nil && !apierrors.IsNotFound(err) {
				log.Error(err, errDeleteSecret)
				r.recorder.Event(&externalSecret, v1.EventTypeWarning, esv1beta1.ReasonUpdateFailed, err.Error())
				conditionSynced := NewExternalSecretCondition(esv1beta1.ExternalSecretReady, v1.ConditionFalse, esv1beta1.ConditionReasonSecretSyncedError, errDeleteSecret)
				SetExternalSecretCondition(&externalSecret, *conditionSynced)
				syncCallsError.With(resourceLabels).Inc()
			}

			conditionSynced := NewExternalSecretCondition(esv1beta1.ExternalSecretReady, v1.ConditionTrue, esv1beta1.ConditionReasonSecretDeleted, "secret deleted due to DeletionPolicy")
			SetExternalSecretCondition(&externalSecret, *conditionSynced)
			return ctrl.Result{RequeueAfter: refreshInt}, err

		case esv1beta1.DeletionPolicyMerge:
			// noop, handled below

		// In case provider secrets don't exist the kubernetes secret will be kept as-is.
		case esv1beta1.DeletionPolicyRetain:
			return ctrl.Result{RequeueAfter: refreshInt}, nil
		}
	}

	mutationFunc := func() error {
		if externalSecret.Spec.Target.CreationPolicy == esv1beta1.CreatePolicyOwner {
			err = controllerutil.SetControllerReference(&externalSecret, &secret.ObjectMeta, r.Scheme)
			if err != nil {
				return fmt.Errorf(errSetCtrlReference, err)
			}
		}
		if secret.Data == nil {
			secret.Data = make(map[string][]byte)
		}
		// diff existing keys
		keys, err := getManagedKeys(&existingSecret, externalSecret.Name)
		if err != nil {
			return err
		}
		// Sanitize data map for any updates on the ES
		for _, key := range keys {
			if dataMap[key] == nil {
				secret.Data[key] = nil
				// Sanitizing any templated / updated keys
				delete(secret.Data, key)
			}
		}
		err = r.applyTemplate(ctx, &externalSecret, secret, dataMap)
		if err != nil {
			return fmt.Errorf(errApplyTemplate, err)
		}

		return nil
	}

	//nolint
	switch externalSecret.Spec.Target.CreationPolicy {
	case esv1beta1.CreatePolicyNone:
		log.V(1).Info("secret creation skipped due to creationPolicy=None")
		err = nil
	case esv1beta1.CreatePolicyMerge:
		err = patchSecret(ctx, r.Client, r.Scheme, secret, mutationFunc, externalSecret.Name)
	default:
<<<<<<< HEAD
		op, opErr := ctrl.CreateOrUpdate(ctx, r.Client, secret, mutationFunc)
		err = opErr

		if op == controllerutil.OperationResultCreated && isOrphanSecret(externalSecret, secret) {
			err = r.Delete(ctx, &v1.Secret{
				ObjectMeta: metav1.ObjectMeta{
					Name:      externalSecret.Status.CreatedSecretReference.Name,
					Namespace: externalSecret.Status.CreatedSecretReference.Namespace,
				},
			})
		}
=======
		err = createOrUpdate(ctx, r.Client, secret, mutationFunc, externalSecret.Name)
>>>>>>> 524fe234
	}

	if err != nil {
		log.Error(err, errUpdateSecret)
		r.recorder.Event(&externalSecret, v1.EventTypeWarning, esv1beta1.ReasonUpdateFailed, err.Error())
		conditionSynced := NewExternalSecretCondition(esv1beta1.ExternalSecretReady, v1.ConditionFalse, esv1beta1.ConditionReasonSecretSyncedError, errUpdateSecret)
		SetExternalSecretCondition(&externalSecret, *conditionSynced)
		syncCallsError.With(resourceLabels).Inc()
		return ctrl.Result{}, err
	}

	r.recorder.Event(&externalSecret, v1.EventTypeNormal, esv1beta1.ReasonUpdated, "Updated Secret")
	conditionSynced := NewExternalSecretCondition(esv1beta1.ExternalSecretReady, v1.ConditionTrue, esv1beta1.ConditionReasonSecretSynced, "Secret was synced")
	currCond := GetExternalSecretCondition(externalSecret.Status, esv1beta1.ExternalSecretReady)
	SetExternalSecretCondition(&externalSecret, *conditionSynced)
	externalSecret.Status.RefreshTime = metav1.NewTime(time.Now())
	externalSecret.Status.SyncedResourceVersion = getResourceVersion(externalSecret)
	externalSecret.Status.CreatedSecretReference = &esv1beta1.NamespacedReference{
		Namespace: secret.Namespace,
		Name:      secret.Name,
	}
	if currCond == nil || currCond.Status != conditionSynced.Status {
		log.Info("reconciled secret") // Log once if on success in any verbosity
	} else {
		log.V(1).Info("reconciled secret") // Log all reconciliation cycles if higher verbosity applied
	}

	return ctrl.Result{
		RequeueAfter: refreshInt,
	}, nil
}

<<<<<<< HEAD
func isOrphanSecret(externalSecret esv1beta1.ExternalSecret, newSecret *v1.Secret) bool {
	secretRef := externalSecret.Status.CreatedSecretReference
	if externalSecret.Spec.Target.CreationPolicy != esv1beta1.CreatePolicyOwner ||
		externalSecret.Status.CreatedSecretReference == nil ||
		newSecret == nil {
		return false
	}

	return secretRef.Name != newSecret.Name ||
		secretRef.Namespace != newSecret.Namespace
=======
func createOrUpdate(ctx context.Context, c client.Client, obj client.Object, f func() error, fieldOwner string) error {
	fqdn := fmt.Sprintf(fieldOwnerTemplate, fieldOwner)
	key := client.ObjectKeyFromObject(obj)
	if err := c.Get(ctx, key, obj); err != nil {
		if !apierrors.IsNotFound(err) {
			return err
		}
		if err := f(); err != nil {
			return err
		}
		// Setting Field Owner even for CreationPolicy==Create
		if err := c.Create(ctx, obj, client.FieldOwner(fqdn)); err != nil {
			return err
		}
		return nil
	}

	existing := obj.DeepCopyObject()
	if err := f(); err != nil {
		return err
	}

	if equality.Semantic.DeepEqual(existing, obj) {
		return nil
	}

	if err := c.Update(ctx, obj, client.FieldOwner(fqdn)); err != nil {
		return err
	}
	return nil
>>>>>>> 524fe234
}

func patchSecret(ctx context.Context, c client.Client, scheme *runtime.Scheme, secret *v1.Secret, mutationFunc func() error, fieldOwner string) error {
	fqdn := fmt.Sprintf(fieldOwnerTemplate, fieldOwner)
	err := c.Get(ctx, client.ObjectKeyFromObject(secret), secret.DeepCopy())
	if apierrors.IsNotFound(err) {
		return fmt.Errorf(errPolicyMergeNotFound, secret.Name)
	}
	if err != nil {
		return fmt.Errorf(errPolicyMergeGetSecret, secret.Name, err)
	}
	existing := secret.DeepCopyObject()

	err = mutationFunc()
	if err != nil {
		return fmt.Errorf(errPolicyMergeMutate, secret.Name, err)
	}

	// GVK is missing in the Secret, see:
	// https://github.com/kubernetes-sigs/controller-runtime/issues/526
	// https://github.com/kubernetes-sigs/controller-runtime/issues/1517
	// https://github.com/kubernetes/kubernetes/issues/80609
	// we need to manually set it before doing a Patch() as it depends on the GVK
	gvks, unversioned, err := scheme.ObjectKinds(secret)
	if err != nil {
		return err
	}
	if !unversioned && len(gvks) == 1 {
		secret.SetGroupVersionKind(gvks[0])
	}

	if equality.Semantic.DeepEqual(existing, secret) {
		return nil
	}
	// Cleaning up Managed fields manually as to keep patch coherence
	secret.ObjectMeta.ManagedFields = nil
	// we're not able to resolve conflicts so we force ownership
	// see: https://kubernetes.io/docs/reference/using-api/server-side-apply/#using-server-side-apply-in-a-controller
	err = c.Patch(ctx, secret, client.Apply, client.FieldOwner(fqdn), client.ForceOwnership)
	if err != nil {
		return fmt.Errorf(errPolicyMergePatch, secret.Name, err)
	}
	return nil
}

func getManagedKeys(secret *v1.Secret, fieldOwner string) ([]string, error) {
	fqdn := fmt.Sprintf(fieldOwnerTemplate, fieldOwner)
	var keys []string
	for _, v := range secret.ObjectMeta.ManagedFields {
		if v.Manager != fqdn {
			continue
		}
		fields := make(map[string]interface{})
		err := json.Unmarshal(v.FieldsV1.Raw, &fields)
		if err != nil {
			return nil, fmt.Errorf("error unmarshaling managed fields: %w", err)
		}
		dataFields := fields["f:data"]
		if dataFields == nil {
			continue
		}
		df, ok := dataFields.(map[string]interface{})
		if !ok {
			continue
		}
		for k := range df {
			if k == "." {
				continue
			}
			keys = append(keys, strings.TrimPrefix(k, "f:"))
		}
	}
	return keys, nil
}

func getResourceVersion(es esv1beta1.ExternalSecret) string {
	return fmt.Sprintf("%d-%s", es.ObjectMeta.GetGeneration(), hashMeta(es.ObjectMeta))
}

func hashMeta(m metav1.ObjectMeta) string {
	type meta struct {
		annotations map[string]string
		labels      map[string]string
	}
	return utils.ObjectHash(meta{
		annotations: m.Annotations,
		labels:      m.Labels,
	})
}

func shouldSkipClusterSecretStore(r *Reconciler, es esv1beta1.ExternalSecret) bool {
	return !r.ClusterSecretStoreEnabled && es.Spec.SecretStoreRef.Kind == esv1beta1.ClusterSecretStoreKind
}

// shouldSkipUnmanagedStore iterates over all secretStore references in the externalSecret spec,
// fetches the store and evaluates the controllerClass property.
// Returns true if any storeRef points to store with a non-matching controllerClass.
func shouldSkipUnmanagedStore(ctx context.Context, namespace string, r *Reconciler, es esv1beta1.ExternalSecret) (bool, error) {
	var storeList []esv1beta1.SecretStoreRef

	if es.Spec.SecretStoreRef.Name != "" {
		storeList = append(storeList, es.Spec.SecretStoreRef)
	}

	for _, ref := range es.Spec.Data {
		if ref.SourceRef != nil && ref.SourceRef.SecretStoreRef != nil {
			storeList = append(storeList, *ref.SourceRef.SecretStoreRef)
		}
	}

	for _, ref := range es.Spec.DataFrom {
		if ref.SourceRef != nil && ref.SourceRef.SecretStoreRef != nil {
			storeList = append(storeList, *ref.SourceRef.SecretStoreRef)
		}
	}

	for _, ref := range storeList {
		var store esv1beta1.GenericStore

		switch ref.Kind {
		case esv1beta1.SecretStoreKind, "":
			store = &esv1beta1.SecretStore{}
		case esv1beta1.ClusterSecretStoreKind:
			store = &esv1beta1.ClusterSecretStore{}
			namespace = ""
		}

		err := r.Client.Get(ctx, types.NamespacedName{
			Name:      ref.Name,
			Namespace: namespace,
		}, store)
		if err != nil {
			return false, err
		}
		class := store.GetSpec().Controller
		if class != "" && class != r.ControllerClass {
			return true, nil
		}
	}
	return false, nil
}

func shouldRefresh(es esv1beta1.ExternalSecret) bool {
	// refresh if resource version changed
	if es.Status.SyncedResourceVersion != getResourceVersion(es) {
		return true
	}

	// skip refresh if refresh interval is 0
	if es.Spec.RefreshInterval.Duration == 0 && es.Status.SyncedResourceVersion != "" {
		return false
	}
	if es.Status.RefreshTime.IsZero() {
		return true
	}
	return es.Status.RefreshTime.Add(es.Spec.RefreshInterval.Duration).Before(time.Now())
}

func shouldReconcile(es esv1beta1.ExternalSecret) bool {
	if es.Spec.Target.Immutable && hasSyncedCondition(es) {
		return false
	}
	return true
}

func hasSyncedCondition(es esv1beta1.ExternalSecret) bool {
	for _, condition := range es.Status.Conditions {
		if condition.Reason == "SecretSynced" {
			return true
		}
	}
	return false
}

// isSecretValid checks if the secret exists, and it's data is consistent with the calculated hash.
func isSecretValid(existingSecret v1.Secret) bool {
	// if target secret doesn't exist, or annotations as not set, we need to refresh
	if existingSecret.UID == "" || existingSecret.Annotations == nil {
		return false
	}

	// if the calculated hash is different from the calculation, then it's invalid
	if existingSecret.Annotations[esv1beta1.AnnotationDataHash] != utils.ObjectHash(existingSecret.Data) {
		return false
	}
	return true
}

// SetupWithManager returns a new controller builder that will be started by the provided Manager.
func (r *Reconciler) SetupWithManager(mgr ctrl.Manager, opts controller.Options) error {
	r.recorder = mgr.GetEventRecorderFor("external-secrets")

	return ctrl.NewControllerManagedBy(mgr).
		WithOptions(opts).
		For(&esv1beta1.ExternalSecret{}).
		Owns(&v1.Secret{}, builder.OnlyMetadata).
		Complete(r)
}<|MERGE_RESOLUTION|>--- conflicted
+++ resolved
@@ -291,11 +291,10 @@
 	case esv1beta1.CreatePolicyMerge:
 		err = patchSecret(ctx, r.Client, r.Scheme, secret, mutationFunc, externalSecret.Name)
 	default:
-<<<<<<< HEAD
-		op, opErr := ctrl.CreateOrUpdate(ctx, r.Client, secret, mutationFunc)
+		op, opErr := createOrUpdate(ctx, r.Client, secret, mutationFunc, externalSecret.Name)
 		err = opErr
 
-		if op == controllerutil.OperationResultCreated && isOrphanSecret(externalSecret, secret) {
+		if op == true && isOrphanSecret(externalSecret, secret) {
 			err = r.Delete(ctx, &v1.Secret{
 				ObjectMeta: metav1.ObjectMeta{
 					Name:      externalSecret.Status.CreatedSecretReference.Name,
@@ -303,9 +302,6 @@
 				},
 			})
 		}
-=======
-		err = createOrUpdate(ctx, r.Client, secret, mutationFunc, externalSecret.Name)
->>>>>>> 524fe234
 	}
 
 	if err != nil {
@@ -338,7 +334,6 @@
 	}, nil
 }
 
-<<<<<<< HEAD
 func isOrphanSecret(externalSecret esv1beta1.ExternalSecret, newSecret *v1.Secret) bool {
 	secretRef := externalSecret.Status.CreatedSecretReference
 	if externalSecret.Spec.Target.CreationPolicy != esv1beta1.CreatePolicyOwner ||
@@ -349,38 +344,37 @@
 
 	return secretRef.Name != newSecret.Name ||
 		secretRef.Namespace != newSecret.Namespace
-=======
-func createOrUpdate(ctx context.Context, c client.Client, obj client.Object, f func() error, fieldOwner string) error {
+}
+func createOrUpdate(ctx context.Context, c client.Client, obj client.Object, f func() error, fieldOwner string) (bool, error) {
 	fqdn := fmt.Sprintf(fieldOwnerTemplate, fieldOwner)
 	key := client.ObjectKeyFromObject(obj)
 	if err := c.Get(ctx, key, obj); err != nil {
 		if !apierrors.IsNotFound(err) {
-			return err
+			return false, err
 		}
 		if err := f(); err != nil {
-			return err
+			return false, err
 		}
 		// Setting Field Owner even for CreationPolicy==Create
 		if err := c.Create(ctx, obj, client.FieldOwner(fqdn)); err != nil {
-			return err
-		}
-		return nil
+			return false, err
+		}
+		return true, nil
 	}
 
 	existing := obj.DeepCopyObject()
 	if err := f(); err != nil {
-		return err
+		return false, err
 	}
 
 	if equality.Semantic.DeepEqual(existing, obj) {
-		return nil
+		return false, nil
 	}
 
 	if err := c.Update(ctx, obj, client.FieldOwner(fqdn)); err != nil {
-		return err
-	}
-	return nil
->>>>>>> 524fe234
+		return false, err
+	}
+	return false, nil
 }
 
 func patchSecret(ctx context.Context, c client.Client, scheme *runtime.Scheme, secret *v1.Secret, mutationFunc func() error, fieldOwner string) error {
